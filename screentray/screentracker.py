--- conflicted
+++ resolved
@@ -182,17 +182,18 @@
                     if on:
                         last_activity_time = now
 
-            # Idle detection
-            if idle != was_idle:
-                if idle:
-                    log_event("idle_start", f"idle > {IDLE_THRESHOLD_MS / 1000}s")
-                else:
-                    log_event("idle_end")
-                    last_activity_time = now
-                was_idle = idle
-                last_event_time = now
-
-<<<<<<< HEAD
+        # Idle detection
+        if idle != was_idle:
+            if idle:
+                # Became idle - log it at the start of idle period (now - idle_ms)
+                idle_start_dt = datetime.datetime.now() - datetime.timedelta(milliseconds=idle_ms)
+                log_event("idle_start", f"idle > {IDLE_THRESHOLD_MS / 1000}s", timestamp=idle_start_dt)
+            else:
+                log_event("idle_end")
+                last_activity_time = now
+            was_idle = idle
+            last_event_time = now
+
             # Foreground window tracking
             if on and not idle:
                 app: Optional[str] = get_active_window_name()
@@ -219,39 +220,6 @@
                 last_event_time = now
                 was_idle = True
                 last_app = None
-=======
-        # Idle detection
-        if idle != was_idle:
-            if idle:
-                # Became idle - log it at the start of idle period (now - idle_ms)
-                idle_start_dt = datetime.datetime.now() - datetime.timedelta(milliseconds=idle_ms)
-                log_event("idle_start", f"idle > {IDLE_THRESHOLD_MS / 1000}s", timestamp=idle_start_dt)
-            else:
-                log_event("idle_end")
-                last_activity_time = now
-            was_idle = idle
-            last_event_time = now
-
-        # Foreground window tracking
-        if on and not idle:
-            app: Optional[str] = get_active_window_name()
-            if app and app != last_app:
-                if last_app and now - last_app_time > SWITCH_MIN_DURATION:
-                    log_event("app_switch", f"{last_app} → {app}")
-                last_app = app
-                last_app_time = now
-                last_event_time = now
-                last_activity_time = now
-
-        # Fallback: no events for long period → assume inactive starting earlier
-        if now - last_event_time > MAX_NO_EVENT_GAP:
-            # Estimate that user became idle MAX_NO_EVENT_GAP seconds ago
-            idle_start_time = datetime.datetime.fromtimestamp(now - MAX_NO_EVENT_GAP)
-            log_event("idle_start", "no activity gap", timestamp=idle_start_time)
-            last_event_time = now
-            was_idle = True
-            last_app = None
->>>>>>> dee09680
 
             time.sleep(LOG_INTERVAL)
     except KeyboardInterrupt:
